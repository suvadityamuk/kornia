from typing import Tuple, List, Union, Dict, cast, Optional

import torch
import torch.nn as nn

from kornia.geometry.transform.flips import hflip, vflip
from kornia.geometry.transform import get_perspective_transform, warp_perspective, center_crop, rotate
from kornia.geometry.transform import get_perspective_transform, warp_perspective, rotate
from kornia.color.adjust import AdjustBrightness, AdjustContrast, AdjustSaturation, AdjustHue
from kornia.color.gray import rgb_to_grayscale
from kornia.geometry.transform.affwarp import _compute_rotation_matrix, _compute_tensor_center

from . import param_gen as pg
from .erasing import erase_rectangles, get_random_rectangles_params


TupleFloat = Tuple[float, float]
UnionFloat = Union[float, TupleFloat]
UnionType = Union[torch.Tensor, Tuple[torch.Tensor, torch.Tensor]]
FloatUnionType = Union[torch.Tensor, float, Tuple[float, float], List[float]]


def random_hflip(input: torch.Tensor, p: float = 0.5, return_transform: bool = False) -> UnionType:
    r"""Generate params and apply operation on input tensor.

    See :func:`~kornia.augmentation.param_gen._random_prob_gen` for details.
    See :func:`~kornia.augmentation.functional._apply_hflip` for details.
    """

    if isinstance(input, tuple):
        batch_size = input[0].shape[0] if len(input[0].shape) == 4 else 1
    else:
        batch_size = input.shape[0] if len(input.shape) == 4 else 1
    params = pg._random_prob_gen(batch_size, p=p)
    return _apply_hflip(input, params, return_transform)


def random_vflip(input: torch.Tensor, p: float = 0.5, return_transform: bool = False) -> UnionType:
    r"""Generate params and apply operation on input tensor.

    See :func:`~kornia.augmentation.param_gen._random_prob_gen` for details.
    See :func:`~kornia.augmentation.functional._apply_vflip` for details.
    """

    if isinstance(input, tuple):
        batch_size = input[0].shape[0] if len(input[0].shape) == 4 else 1
    else:
        batch_size = input.shape[0] if len(input.shape) == 4 else 1
    params = pg._random_prob_gen(batch_size, p=p)
    return _apply_vflip(input, params, return_transform)


def color_jitter(input: torch.Tensor, brightness: FloatUnionType = 0.,
                 contrast: FloatUnionType = 0., saturation: FloatUnionType = 0.,
                 hue: FloatUnionType = 0., return_transform: bool = False) -> UnionType:
    r"""Generate params and apply operation on input tensor.

    See :func:`~kornia.augmentation.param_gen._random_color_jitter_gen` for details.
    See :func:`~kornia.augmentation.functional._apply_color_jitter` for details.
    """

    if isinstance(input, tuple):
        batch_size = input[0].shape[0] if len(input[0].shape) == 4 else 1
    else:
        batch_size = input.shape[0] if len(input.shape) == 4 else 1
    params = pg._random_color_jitter_gen(batch_size, brightness, contrast, saturation, hue)
    return _apply_color_jitter(input, params, return_transform)


def random_grayscale(input: torch.Tensor, p: float = 0.5, return_transform: bool = False):
    r"""Generate params and apply operation on input tensor.

    See :func:`~kornia.augmentation.param_gen._random_prob_gen` for details.
    See :func:`~kornia.augmentation.functional._apply_grayscale` for details.
    """

    if isinstance(input, tuple):
        batch_size = input[0].shape[0] if len(input[0].shape) == 4 else 1
    else:
        batch_size = input.shape[0] if len(input.shape) == 4 else 1
    params = pg._random_prob_gen(batch_size, p=p)
    return _apply_grayscale(input, params, return_transform)


def random_perspective(input: torch.Tensor,
                       distortion_scale: float = 0.5,
                       p: float = 0.5,
                       return_transform: bool = False) -> UnionType:
    r"""Performs Perspective transformation of the given torch.Tensor randomly with a given probability.

    See :func:`~kornia.augmentation.param_gen._random_perspective_gen` for details.
    See :func:`~kornia.augmentation.functional._apply_perspective` for details.
    """

    batch_size, _, height, width = input.shape
    params: Dict[str, torch.Tensor] = pg._random_perspective_gen(
        batch_size, height, width, p, distortion_scale)
    return _apply_perspective(input, params, return_transform)


def random_affine(input: torch.Tensor,
                  degrees: UnionFloat,
                  translate: Optional[TupleFloat] = None,
                  scale: Optional[TupleFloat] = None,
                  shear: Optional[UnionFloat] = None,
                  return_transform: bool = False) -> UnionType:
    r"""Random affine transformation of the image keeping center invariant

    See :func:`~kornia.augmentation.param_gen._random_affine_gen` for details.
    See :func:`~kornia.augmentation.functional._apply_affine` for details.
    """

    batch_size, _, height, width = input.shape
    params: Dict[str, torch.Tensor] = pg._random_affine_gen(
        batch_size, height, width, degrees, translate, scale, shear)
    return _apply_affine(input, params, return_transform)


<<<<<<< HEAD
def _apply_hflip(input: torch.Tensor, params: Dict[str, torch.Tensor], return_transform: bool = False) -> UnionType:
=======
def random_rectangle_erase(
        images: torch.Tensor,
        erase_scale_range: Tuple[float, float],
        aspect_ratio_range: Tuple[float, float]
) -> torch.Tensor:
    r"""
    Function that erases a random selected rectangle for each image in the batch, putting
    the value to zero.
    The rectangle will have an area equal to the original image area multiplied by a value uniformly
    sampled between the range [erase_scale_range[0], erase_scale_range[1]) and an aspect ratio sampled
    between [aspect_ratio_range[0], aspect_ratio_range[1])

    Args:
        images (torch.Tensor): input images.
        erase_scale_range (Tuple[float, float]): range of proportion of erased area against input image.
        aspect_ratio_range (Tuple[float, float]): range of aspect ratio of erased area.
    """

    if not (isinstance(erase_scale_range[0], float) and
            isinstance(erase_scale_range[1], float) and
            erase_scale_range[0] > 0. and erase_scale_range[1] > 0.):
        raise TypeError(
            f"'erase_scale_range' must be a Tuple[float, float] with positive values"
        )
    if not (isinstance(aspect_ratio_range[0], float) and
            isinstance(aspect_ratio_range[1], float) and
            aspect_ratio_range[0] > 0. and aspect_ratio_range[1] > 0.):
        raise TypeError(
            f"'aspect_ratio_range' must be a Tuple[float, float] with positive values"
        )

    images_size = images.size()
    b, _, h, w = images_size
    rect_params = get_random_rectangles_params(
        (b, ), h, w, erase_scale_range, aspect_ratio_range
    )
    images = erase_rectangles(images, rect_params)
    return images


def random_rotation(input: torch.Tensor, degrees: FloatUnionType, return_transform: bool = False) -> UnionType:
    r"""Generate params and apply operation on input tensor.

    See :func:`~kornia.augmentation.param_gen._random_rotation_gen` for details.
    See :func:`~kornia.augmentation.functional.apply_rotation` for details.
    """
    input_tmp: torch.Tensor = input.unsqueeze(0)
    input_tmp = input_tmp.view(-1, *input_tmp.shape[-3:])
    batch_size = input_tmp.shape[0]

    params = pg._random_rotation_gen(batch_size, degrees=degrees)

    return apply_rotation(input, params, return_transform)


def apply_hflip(input: torch.Tensor, params: Dict[str, torch.Tensor], return_transform: bool = False) -> UnionType:
>>>>>>> 85541fef
    r"""Apply Horizontally flip on a tensor image or a batch of tensor images with given random parameters.
    Input should be a tensor of shape (H, W), (C, H, W) or a batch of tensors :math:`(*, C, H, W)`.

    Args:
        params (dict): A dict that must have {'batch_prob': torch.Tensor}. Can be generated from
        kornia.augmentation.param_gen._random_prob_gen.
        return_transform (bool): if ``True`` return the matrix describing the transformation applied to each
        input tensor.

    Returns:
        torch.Tensor: The horizontally flipped input
        torch.Tensor: The applied transformation matrix :math: `(*, 3, 3)` if return_transform flag
        is set to ``True``
    """

    if not torch.is_tensor(input):
        raise TypeError(f"Input type is not a torch.Tensor. Got {type(input)}")

    if len(input.shape) == 2:
        input = input.unsqueeze(0)

    if len(input.shape) == 3:
        input = input.unsqueeze(0)

    if len(input.shape) != 4:
        raise ValueError(f"Input size must have a shape of (*, C, H, W). Got {input.shape}")

    if not isinstance(return_transform, bool):
        raise TypeError(f"The return_transform flag must be a bool. Got {type(return_transform)}")

    device: torch.device = input.device
    dtype: torch.dtype = input.dtype

    flipped: torch.Tensor = input.clone()

    to_flip = params['batch_prob'].to(device)
    flipped[to_flip] = hflip(input[to_flip])
    flipped.squeeze_()

    if return_transform:

        trans_mat: torch.Tensor = torch.eye(3, device=device, dtype=dtype).repeat(input.shape[0], 1, 1)

        w: int = input.shape[-1]
        flip_mat: torch.Tensor = torch.tensor([[-1, 0, w],
                                               [0, 1, 0],
                                               [0, 0, 1]])

        trans_mat[to_flip] = flip_mat.to(device).to(dtype)

        return flipped, trans_mat

    return flipped


def _apply_vflip(input: torch.Tensor, params: Dict[str, torch.Tensor], return_transform: bool = False) -> UnionType:
    r"""Apply vertically flip on a tensor image or a batch of tensor images with given random parameters.
    Input should be a tensor of shape (H, W), (C, H, W) or a batch of tensors :math:`(*, C, H, W)`.

    Args:
        params (dict): A dict that must have {'batch_prob': torch.Tensor}. Can be generated from
        kornia.augmentation.param_gen._random_prob_gen.
        return_transform (bool): if ``True`` return the matrix describing the transformation applied to each
        input tensor.

    Returns:
        torch.Tensor: The vertically flipped input
        torch.Tensor: The applied transformation matrix :math: `(*, 3, 3)` if return_transform flag
        is set to ``True``
    """
    # TODO: params validation

    if not torch.is_tensor(input):
        raise TypeError(f"Input type is not a torch.Tensor. Got {type(input)}")

    if len(input.shape) == 2:
        input = input.unsqueeze(0)

    if len(input.shape) == 3:
        input = input.unsqueeze(0)

    if len(input.shape) != 4:
        raise ValueError(f"Input size must have a shape of (*, C, H, W). Got {input.shape}")

    if not isinstance(return_transform, bool):
        raise TypeError(f"The return_transform flag must be a bool. Got {type(return_transform)}")

    device: torch.device = input.device
    dtype: torch.dtype = input.dtype

    flipped: torch.Tensor = input.clone()
    to_flip = params['batch_prob'].to(device)
    flipped[to_flip] = vflip(input[to_flip])

    if return_transform:

        trans_mat: torch.Tensor = torch.eye(3, device=device, dtype=dtype).repeat(input.shape[0], 1, 1)

        h: int = input.shape[-2]
        flip_mat: torch.Tensor = torch.tensor([[1, 0, 0],
                                               [0, -1, h],
                                               [0, 0, 1]])

        trans_mat[to_flip] = flip_mat.to(device).to(dtype)

        return flipped, trans_mat

    return flipped


def _apply_color_jitter(input: torch.Tensor, params: Dict[str, torch.Tensor],
                        return_transform: bool = False) -> UnionType:
    r"""Apply Color Jitter on a tensor image or a batch of tensor images with given random parameters.
    Input should be a tensor of shape (H, W), (C, H, W) or a batch of tensors :math:`(*, C, H, W)`.

    Args:
        params (dict): A dict that must have {
            'brightness_factor': torch.Tensor,
            'contrast_factor': torch.Tensor,
            'hue_factor': torch.Tensor,
            'saturation_factor': torch.Tensor,
            }. Can be generated from kornia.augmentation.param_gen._random_color_jitter_gen
        return_transform (bool): if ``True`` return the matrix describing the transformation applied to each
        input tensor.

    Returns:
        torch.Tensor: The color jitterred input
        torch.Tensor: The applied transformation matrix :math: `(*, 3, 3)` if return_transform flag
        is set to ``True``
    """
    # TODO: params validation

    if not torch.is_tensor(input):
        raise TypeError(f"Input type is not a torch.Tensor. Got {type(input)}")

    if len(input.shape) == 2:
        input = input.unsqueeze(0)

    if len(input.shape) == 3:
        input = input.unsqueeze(0)

    if len(input.shape) != 4:
        raise ValueError(f"Input size must have a shape of (*, C, H, W). Got {input.shape}")

    if not isinstance(return_transform, bool):
        raise TypeError(f"The return_transform flag must be a bool. Got {type(return_transform)}")

    device: torch.device = input.device
    dtype: torch.dtype = input.dtype

    transforms = nn.ModuleList([AdjustBrightness(params['brightness_factor'].to(device)),
                                AdjustContrast(params['contrast_factor'].to(device)),
                                AdjustSaturation(params['saturation_factor'].to(device)),
                                AdjustHue(params['hue_factor'].to(device))])

    jittered = input

    for idx in torch.randperm(4).tolist():
        t = transforms[idx]
        jittered = t(jittered)

    if return_transform:

        identity: torch.Tensor = torch.eye(3, device=device, dtype=dtype).repeat(input.shape[0], 1, 1)

        return jittered, identity

    return jittered


def _apply_grayscale(input: torch.Tensor, params: Dict[str, torch.Tensor], return_transform: bool = False) -> UnionType:
    r"""Apply Gray Scale on a tensor image or a batch of tensor images with given random parameters.
    Input should be a tensor of shape (3, H, W) or a batch of tensors :math:`(*, 3, H, W)`.

    Args:
        params (dict): A dict that must have {'batch_prob': torch.Tensor}. Can be generated from
        kornia.augmentation.param_gen._random_prob_gen
        return_transform (bool): if ``True`` return the matrix describing the transformation applied to each
        input tensor.

    Returns:
        torch.Tensor: The grayscaled input
        torch.Tensor: The applied transformation matrix :math: `(*, 3, 3)` if return_transform flag
        is set to ``True``
    """
    # TODO: params validation

    if not torch.is_tensor(input):
        raise TypeError(f"Input type is not a torch.Tensor. Got {type(input)}")

    if len(input.shape) == 3 and input.shape[-3] == 3:
        input = input.unsqueeze(0)

    if len(input.shape) != 4 or input.shape[-3] != 3:
        raise ValueError(f"Input size must have a shape of (*, 3, H, W). Got {input.shape}")

    if not isinstance(return_transform, bool):
        raise TypeError(f"The return_transform flag must be a bool. Got {type(return_transform)}")

    device: torch.device = input.device
    dtype: torch.dtype = input.dtype

    grayscale: torch.Tensor = input.clone()

    to_gray = params['batch_prob'].to(device)

    grayscale[to_gray] = rgb_to_grayscale(input[to_gray])
    if return_transform:

        identity: torch.Tensor = torch.eye(3, device=device, dtype=dtype).repeat(input.shape[0], 1, 1)

        return grayscale, identity

    return grayscale


<<<<<<< HEAD
def random_rectangle_erase(
        images: torch.Tensor,
        erase_scale_range: Tuple[float, float],
        aspect_ratio_range: Tuple[float, float]
) -> torch.Tensor:
    r"""
    Function that erases a random selected rectangle for each image in the batch, putting
    the value to zero.
    The rectangle will have an area equal to the original image area multiplied by a value uniformly
    sampled between the range [erase_scale_range[0], erase_scale_range[1]) and an aspect ratio sampled
    between [aspect_ratio_range[0], aspect_ratio_range[1])

    Args:
        images (torch.Tensor): input images.
        erase_scale_range (Tuple[float, float]): range of proportion of erased area against input image.
        aspect_ratio_range (Tuple[float, float]): range of aspect ratio of erased area.
    """

    if not (isinstance(erase_scale_range[0], float) and
            isinstance(erase_scale_range[1], float) and
            erase_scale_range[0] > 0. and erase_scale_range[1] > 0.):
        raise TypeError(
            f"'erase_scale_range' must be a Tuple[float, float] with positive values"
        )
    if not (isinstance(aspect_ratio_range[0], float) and
            isinstance(aspect_ratio_range[1], float) and
            aspect_ratio_range[0] > 0. and aspect_ratio_range[1] > 0.):
        raise TypeError(
            f"'aspect_ratio_range' must be a Tuple[float, float] with positive values"
        )

    images_size = images.size()
    b, _, h, w = images_size
    rect_params = get_random_rectangles_params(
        (b, ), h, w, erase_scale_range, aspect_ratio_range
    )
    images = erase_rectangles(images, rect_params)
    return images


def _apply_perspective(input: torch.Tensor,
                       params: Dict[str, torch.Tensor],
                       return_transform: bool = False) -> UnionType:
=======
def apply_perspective(input: torch.Tensor,
                      params: Dict[str, torch.Tensor],
                      return_transform: bool = False) -> UnionType:
>>>>>>> 85541fef
    r"""Perform perspective transform of the given torch.Tensor or batch of tensors.

    Args:
        input (torch.Tensor): Tensor to be transformed with shape BxCxHxW.
        start_points (torch.Tensor): Tensor containing [top-left, top-right, bottom-right,
        bottom-left] of the orignal image with shape Bx4x2.
        end_points (torch.Tensor): Tensor containing [top-left, top-right, bottom-right,
        bottom-left] of the transformed image with shape Bx4x2.
        return_transform (bool): if ``True`` return the matrix describing the transformation
        applied to each. Default: False.

    Returns:
        torch.Tensor: Perspectively transformed tensor.
    """

    if not torch.is_tensor(input):
        raise TypeError(f"Input type is not a torch.Tensor. Got {type(input)}")

    device: torch.device = input.device
    dtype: torch.dtype = input.dtype

    # arrange input data
    x_data: torch.Tensor = input.view(-1, *input.shape[-3:])

    batch_size, _, height, width = x_data.shape

    # compute the homography between the input points
    transform: torch.Tensor = get_perspective_transform(
        params['start_points'], params['end_points']).to(device, dtype)

    out_data: torch.Tensor = x_data.clone()

    # process valid samples
    mask = params['batch_prob'].to(device)

    # TODO: look for a workaround for this hack. In CUDA it fails when no elements found.

    if bool(mask.sum() > 0):
        # apply the computed transform
        height, width = x_data.shape[-2:]
        out_data[mask] = warp_perspective(x_data[mask], transform[mask], (height, width))

    if return_transform:
        return out_data.view_as(input), transform

    return out_data.view_as(input)


<<<<<<< HEAD
def _apply_affine(input: torch.Tensor,
                  params: Dict[str, torch.Tensor],
                  return_transform: bool = False) -> UnionType:
    if not torch.is_tensor(input):
        raise TypeError(f"Input type is not a torch.Tensor. Got {type(input)}")
=======
def apply_affine(input: torch.Tensor,
                 params: Dict[str, torch.Tensor],
                 return_transform: bool = False) -> UnionType:
>>>>>>> 85541fef
    r"""Random affine transformation of the image keeping center invariant
        Args:
            input (torch.Tensor): Tensor to be transformed with shape (*, C, H, W).
            degrees (float or tuple): Range of degrees to select from.
                If degrees is a number instead of sequence like (min, max), the range of degrees
                will be (-degrees, +degrees). Set to 0 to deactivate rotations.
            translate (tuple, optional): tuple of maximum absolute fraction for horizontal
                and vertical translations. For example translate=(a, b), then horizontal shift
                is randomly sampled in the range -img_width * a < dx < img_width * a and vertical shift is
                randomly sampled in the range -img_height * b < dy < img_height * b. Will not translate by default.
            scale (tuple, optional): scaling factor interval, e.g (a, b), then scale is
                randomly sampled from the range a <= scale <= b. Will keep original scale by default.
            shear (sequence or float, optional): Range of degrees to select from.
                If shear is a number, a shear parallel to the x axis in the range (-shear, +shear)
                will be applied. Else if shear is a tuple or list of 2 values a shear parallel to the x axis in the
                range (shear[0], shear[1]) will be applied. Else if shear is a tuple or list of 4 values,
                a x-axis shear in (shear[0], shear[1]) and y-axis shear in (shear[2], shear[3]) will be applied.
                Will not apply shear by default
            return_transform (bool): if ``True`` return the matrix describing the transformation
                applied to each. Default: False.
            mode (str): interpolation mode to calculate output values
                'bilinear' | 'nearest'. Default: 'bilinear'.
            padding_mode (str): padding mode for outside grid values
                'zeros' | 'border' | 'reflection'. Default: 'zeros'.
    """

    if not torch.is_tensor(input):
        raise TypeError(f"Input type is not a torch.Tensor. Got {type(input)}")

    device: torch.device = input.device
    dtype: torch.dtype = input.dtype

    # arrange input data
    x_data: torch.Tensor = input.view(-1, *input.shape[-3:])

    height, width = x_data.shape[-2:]
    transform: torch.Tensor = params['transform'].to(device, dtype)

    out_data: torch.Tensor = warp_perspective(x_data, transform, (height, width))

    if return_transform:
        return out_data.view_as(input), transform

    return out_data.view_as(input)


def _apply_center_crop(input: torch.Tensor,
                       params: Dict[str, torch.Tensor],
                       return_transform: bool = False) -> UnionType:
    if not torch.is_tensor(input):
        raise TypeError(f"Input type is not a torch.Tensor. Got {type(input)}")

    size1: int = int(params['size'][0].item())
    size2: int = int(params['size'][1].item())
    return center_crop(input, (size1, size2), return_transform)


def apply_rotation(input: torch.Tensor, params: Dict[str, torch.Tensor], return_transform: bool = False):
    r"""Rotate a tensor image or a batch of tensor images a random amount of degrees.
    Input should be a tensor of shape (C, H, W) or a batch of tensors :math:`(*, C, H, W)`.

    Args:
        params (dict): A dict that must have {'degrees': torch.Tensor}. Can be generated from
                       kornia.augmentation.param_gen._random_rotation_gen
        return_transform (bool): if ``True`` return the matrix describing the transformation applied to each
                                      input tensor. If ``False`` and the input is a tuple the applied transformation
                                      wont be concatenated
    """

    if not torch.is_tensor(input):
        raise TypeError(f"Input type is not a torch.Tensor. Got {type(input)}")

    device: torch.device = input.device
    dtype: torch.dtype = input.dtype

    input = input.unsqueeze(0)
    input = input.view((-1, (*input.shape[-3:])))
    angles: torch.Tensor = params["degrees"].to(device, dtype)

    transformed: torch.Tensor = rotate(input, angles).squeeze(0)

    if return_transform:

        center: torch.Tensor = _compute_tensor_center(input)
        rotation_mat: torch.Tensor = _compute_rotation_matrix(angles, center.expand(angles.shape[0], -1))

        # rotation_mat is B x 2 x 3 and we need a B x 3 x 3 matrix
        trans_mat: torch.Tensor = torch.eye(3, device=device, dtype=dtype).repeat(input.shape[0], 1, 1)
        trans_mat[:, 0] = rotation_mat[:, 0]
        trans_mat[:, 1] = rotation_mat[:, 1]

        return transformed, trans_mat

    return transformed<|MERGE_RESOLUTION|>--- conflicted
+++ resolved
@@ -116,9 +116,6 @@
     return _apply_affine(input, params, return_transform)
 
 
-<<<<<<< HEAD
-def _apply_hflip(input: torch.Tensor, params: Dict[str, torch.Tensor], return_transform: bool = False) -> UnionType:
-=======
 def random_rectangle_erase(
         images: torch.Tensor,
         erase_scale_range: Tuple[float, float],
@@ -174,8 +171,7 @@
     return apply_rotation(input, params, return_transform)
 
 
-def apply_hflip(input: torch.Tensor, params: Dict[str, torch.Tensor], return_transform: bool = False) -> UnionType:
->>>>>>> 85541fef
+def _apply_hflip(input: torch.Tensor, params: Dict[str, torch.Tensor], return_transform: bool = False) -> UnionType:
     r"""Apply Horizontally flip on a tensor image or a batch of tensor images with given random parameters.
     Input should be a tensor of shape (H, W), (C, H, W) or a batch of tensors :math:`(*, C, H, W)`.
 
@@ -392,55 +388,9 @@
     return grayscale
 
 
-<<<<<<< HEAD
-def random_rectangle_erase(
-        images: torch.Tensor,
-        erase_scale_range: Tuple[float, float],
-        aspect_ratio_range: Tuple[float, float]
-) -> torch.Tensor:
-    r"""
-    Function that erases a random selected rectangle for each image in the batch, putting
-    the value to zero.
-    The rectangle will have an area equal to the original image area multiplied by a value uniformly
-    sampled between the range [erase_scale_range[0], erase_scale_range[1]) and an aspect ratio sampled
-    between [aspect_ratio_range[0], aspect_ratio_range[1])
-
-    Args:
-        images (torch.Tensor): input images.
-        erase_scale_range (Tuple[float, float]): range of proportion of erased area against input image.
-        aspect_ratio_range (Tuple[float, float]): range of aspect ratio of erased area.
-    """
-
-    if not (isinstance(erase_scale_range[0], float) and
-            isinstance(erase_scale_range[1], float) and
-            erase_scale_range[0] > 0. and erase_scale_range[1] > 0.):
-        raise TypeError(
-            f"'erase_scale_range' must be a Tuple[float, float] with positive values"
-        )
-    if not (isinstance(aspect_ratio_range[0], float) and
-            isinstance(aspect_ratio_range[1], float) and
-            aspect_ratio_range[0] > 0. and aspect_ratio_range[1] > 0.):
-        raise TypeError(
-            f"'aspect_ratio_range' must be a Tuple[float, float] with positive values"
-        )
-
-    images_size = images.size()
-    b, _, h, w = images_size
-    rect_params = get_random_rectangles_params(
-        (b, ), h, w, erase_scale_range, aspect_ratio_range
-    )
-    images = erase_rectangles(images, rect_params)
-    return images
-
-
 def _apply_perspective(input: torch.Tensor,
                        params: Dict[str, torch.Tensor],
                        return_transform: bool = False) -> UnionType:
-=======
-def apply_perspective(input: torch.Tensor,
-                      params: Dict[str, torch.Tensor],
-                      return_transform: bool = False) -> UnionType:
->>>>>>> 85541fef
     r"""Perform perspective transform of the given torch.Tensor or batch of tensors.
 
     Args:
@@ -489,17 +439,11 @@
     return out_data.view_as(input)
 
 
-<<<<<<< HEAD
 def _apply_affine(input: torch.Tensor,
                   params: Dict[str, torch.Tensor],
                   return_transform: bool = False) -> UnionType:
     if not torch.is_tensor(input):
         raise TypeError(f"Input type is not a torch.Tensor. Got {type(input)}")
-=======
-def apply_affine(input: torch.Tensor,
-                 params: Dict[str, torch.Tensor],
-                 return_transform: bool = False) -> UnionType:
->>>>>>> 85541fef
     r"""Random affine transformation of the image keeping center invariant
         Args:
             input (torch.Tensor): Tensor to be transformed with shape (*, C, H, W).
